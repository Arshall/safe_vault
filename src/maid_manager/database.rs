// Copyright 2015 MaidSafe.net limited.
//
// This SAFE Network Software is licensed to you under (1) the MaidSafe.net Commercial License,
// version 1.0 or later, or (2) The General Public License (GPL), version 3, depending on which
// licence you accepted on initial access to the Software (the "Licences").
//
// By contributing code to the SAFE Network Software, or to this project generally, you agree to be
// bound by the terms of the MaidSafe Contributor Agreement, version 1.0.  This, along with the
// Licenses can be found in the root directory of this project at LICENSE, COPYING and CONTRIBUTOR.
//
// Unless required by applicable law or agreed to in writing, the SAFE Network Software distributed
// under the GPL Licence is distributed on an "AS IS" BASIS, WITHOUT WARRANTIES OR CONDITIONS OF ANY
// KIND, either express or implied.
//
// Please review the Licences for the specific language governing permissions and limitations
// relating to use of the SAFE Network Software.

type MaidNodeName = ::routing::NameType;

#[derive(RustcEncodable, RustcDecodable, PartialEq, Eq, Debug, Clone)]
pub struct Account {
    name: MaidNodeName,
    value: AccountValue,
}

impl Account {
    fn new(name: MaidNodeName, value: AccountValue) -> Account {
        Account { name: name, value: value }
    }
}

impl ::types::Refreshable for Account {
    fn merge(from_group: ::routing::NameType, responses: Vec<Account>) -> Option<Account> {
        let mut data_stored: Vec<u64> = Vec::new();
        let mut space_available: Vec<u64> = Vec::new();
        for response in responses {
            if response.name == from_group {
                data_stored.push(response.value.data_stored);
                space_available.push(response.value.space_available);
            }
        }
        Some(Account::new(from_group,
                          AccountValue::new(::utils::median(data_stored),
                                            ::utils::median(space_available))))
    }
}



#[derive(RustcEncodable, RustcDecodable, PartialEq, Eq, Debug, Clone)]
pub struct AccountValue {
    data_stored: u64,
    space_available: u64,
}

impl Default for AccountValue {
    // FIXME: to bypass the AccountCreation process for simple network allowance is granted
    // automatically
    fn default() -> AccountValue {
        AccountValue { data_stored: 0, space_available: 1073741824 }
    }
}

impl AccountValue {
    fn new(data_stored: u64, space_available: u64) -> AccountValue {
        AccountValue { data_stored: data_stored, space_available: space_available }
    }

    fn put_data(&mut self, size: u64) -> bool {
        if size > self.space_available {
            return false;
        }
        self.data_stored += size;
        self.space_available -= size;
        true
    }

    #[allow(dead_code)]
    fn delete_data(&mut self, size: u64) {
        if self.data_stored < size {
            self.space_available += self.data_stored;
            self.data_stored = 0;
        } else {
            self.data_stored -= size;
            self.space_available += size;
        }
    }
}



pub struct Database {
    storage: ::std::collections::HashMap<MaidNodeName, AccountValue>,
}

impl Database {
    pub fn new() -> Database {
        Database { storage: ::std::collections::HashMap::with_capacity(10000) }
    }

    pub fn get_balance(&mut self, name: &MaidNodeName) -> u64 {
        let default: AccountValue = Default::default();
        self.storage.entry(name.clone()).or_insert(default).space_available
    }

    pub fn put_data(&mut self, name: &MaidNodeName, size: u64) -> bool {
        let default: AccountValue = Default::default();
        let entry = self.storage.entry(name.clone()).or_insert(default);
        entry.put_data(size)
    }

    pub fn handle_account_transfer(&mut self, merged_account: Account) {
        let _ = self.storage.remove(&merged_account.name);
        let value = merged_account.value.clone();
        let _ = self.storage.insert(merged_account.name, merged_account.value);
        info!("MaidManager updated account {:?} to {:?}", merged_account.name, value);
    }

    pub fn handle_churn(&mut self, routing: &::vault::Routing,
                        churn_node: &::routing::NameType) {
        for (key, value) in self.storage.iter() {
            let account = Account::new((*key).clone(), (*value).clone());
            let our_authority = super::Authority(account.name);
            let mut encoder = ::cbor::Encoder::from_memory();
            if encoder.encode(&[account]).is_ok() {
                debug!("MaidManager sends out a refresh regarding account {:?}",
                       our_authority.get_location());
                routing.refresh_request(super::ACCOUNT_TAG, our_authority,
                                        encoder.as_bytes().to_vec(), churn_node.clone());
            }
        }
<<<<<<< HEAD
        self.cleanup();
=======
        // FIXME: as pointed out in https://github.com/maidsafe/safe_vault/issues/250
        //        the uncontrollable order of events (churn/refresh/account_transfer)
        //        forcing the node have to keep its current records to avoid losing
        // self.storage.clear();
>>>>>>> 98f6e483
    }

    pub fn do_refresh(&mut self,
                      type_tag: &u64,
                      our_authority: &::routing::Authority,
                      churn_node: &::routing::NameType,
                      routing: &::vault::Routing) -> Option<()> {
        if type_tag == &super::ACCOUNT_TAG {
            for (key, value) in self.storage.iter() {
                if key == our_authority.get_location() {
                    let account = Account::new((*key).clone(), (*value).clone());
                    let mut encoder = ::cbor::Encoder::from_memory();
                    if encoder.encode(&[account]).is_ok() {
                        debug!("MaidManager on-request sends out a refresh regarding account {:?}",
                               our_authority.get_location());
                        routing.refresh_request(super::ACCOUNT_TAG, our_authority.clone(),
                                                encoder.as_bytes().to_vec(), churn_node.clone());
                    }
                }
            }
            return ::utils::HANDLED;
        }
        ::utils::NOT_HANDLED
    }

    pub fn cleanup(&mut self) {
        self.storage.clear();
    }

    #[allow(dead_code)]
    pub fn delete_data(&mut self, name: &MaidNodeName, size: u64) {
        match self.storage.get_mut(name) {
            Some(value) => value.delete_data(size),
            None => (),
        }
    }
}



#[cfg(test)]
mod test {
    use super::*;

    #[test]
    fn put_data() {
        let mut db = Database::new();
        let name = ::utils::random_name();
        assert!(db.put_data(&name, 0));
        assert!(db.put_data(&name, 1));
        assert!(db.put_data(&name, 1073741823));
        assert!(!db.put_data(&name, 1));
        assert!(!db.put_data(&name, 1));
        assert!(db.put_data(&name, 0));
        assert!(!db.put_data(&name, 1));
        assert!(db.storage.contains_key(&name));
    }

    #[test]
    fn delete_data() {
        let mut db = Database::new();
        let name = ::utils::random_name();
        db.delete_data(&name, 0);
        assert!(!db.storage.contains_key(&name));
        assert!(db.put_data(&name, 0));
        assert!(db.storage.contains_key(&name));
        db.delete_data(&name, 1);
        assert!(db.storage.contains_key(&name));
        assert!(db.put_data(&name, 1073741824));
        assert!(!db.put_data(&name, 1));
        db.delete_data(&name, 1);
        assert!(db.put_data(&name, 1));
        assert!(!db.put_data(&name, 1));
        db.delete_data(&name, 1073741825);
        assert!(db.storage.contains_key(&name));
        assert!(!db.put_data(&name, 1073741825));
        assert!(db.put_data(&name, 1073741824));
    }

    #[test]
    fn handle_account_transfer() {
        let mut db = Database::new();
        let name = ::utils::random_name();
        assert!(db.put_data(&name, 0));
        assert!(db.put_data(&name, 1073741823));
        assert!(!db.put_data(&name, 2));

        let mut account_value: AccountValue = Default::default();
        account_value.put_data(1073741822);
        {
            let account = Account::new(name.clone(), account_value.clone());
            db.handle_account_transfer(account);
        }
        assert!(!db.put_data(&name, 3));
        assert!(db.put_data(&name, 2));

        account_value.delete_data(1073741822);
        {
            let account = Account::new(name.clone(), account_value.clone());
            db.handle_account_transfer(account);
        }
        assert!(!db.put_data(&name, 1073741825));
        assert!(db.put_data(&name, 1073741824));
    }

    #[test]
    fn maid_manager_account_serialisation() {
        let obj_before = Account::new(::routing::NameType([1u8; 64]),
                                      AccountValue::new(::rand::random::<u64>(),
                                                        ::rand::random::<u64>()));

        let mut e = ::cbor::Encoder::from_memory();
        evaluate_result!(e.encode(&[&obj_before]));

        let mut d = ::cbor::Decoder::from_bytes(e.into_bytes());
        let obj_after: Account = evaluate_result!(evaluate_option!(d.decode().next(), ""));

        assert_eq!(obj_before, obj_after);
    }

}<|MERGE_RESOLUTION|>--- conflicted
+++ resolved
@@ -129,14 +129,10 @@
                                         encoder.as_bytes().to_vec(), churn_node.clone());
             }
         }
-<<<<<<< HEAD
-        self.cleanup();
-=======
         // FIXME: as pointed out in https://github.com/maidsafe/safe_vault/issues/250
         //        the uncontrollable order of events (churn/refresh/account_transfer)
         //        forcing the node have to keep its current records to avoid losing
-        // self.storage.clear();
->>>>>>> 98f6e483
+        // self.cleanup();
     }
 
     pub fn do_refresh(&mut self,
