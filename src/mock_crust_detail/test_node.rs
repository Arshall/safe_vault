--- conflicted
+++ resolved
@@ -18,17 +18,11 @@
 use super::poll;
 use config_handler::Config;
 use hex::ToHex;
-<<<<<<< HEAD
 use itertools::Itertools;
 use maidsafe_utilities::SeededRng;
 use personas::data_manager::DataId;
 use rand::Rng;
 use routing::{RoutingTable, XorName, Xorable};
-=======
-use personas::data_manager::IdAndVersion;
-use rand::{self, Rng};
-use routing::{RoutingTable, XorName};
->>>>>>> 14effc61
 use routing::mock_crust::{self, Endpoint, Network, ServiceHandle};
 use std::env;
 use std::fs;
@@ -52,16 +46,11 @@
                -> Self {
         let handle = network.new_service_handle(crust_config, None);
         let temp_root = env::temp_dir();
-<<<<<<< HEAD
         let chunk_store_root = temp_root.join(SeededRng::thread_rng()
-=======
-        let chunk_store_root = temp_root.join(rand::thread_rng()
->>>>>>> 14effc61
                                                   .gen_iter()
                                                   .take(8)
                                                   .collect::<Vec<u8>>()
                                                   .to_hex());
-<<<<<<< HEAD
         let vault_config = match config {
             Some(config) => {
                 Config {
@@ -78,10 +67,6 @@
                 }
             }
         };
-=======
-        let mut vault_config = config.unwrap_or_default();
-        vault_config.chunk_store_root = Some(format!("{}", chunk_store_root.display()));
->>>>>>> 14effc61
         let vault = mock_crust::make_current(&handle, || {
             unwrap!(Vault::new_with_config(first_node, use_cache, vault_config))
         });
@@ -153,13 +138,13 @@
 /// Create nodes for mock network
 pub fn create_nodes(network: &Network,
                     size: usize,
-                    config: Option<&Config>,
+                    config: Option<Config>,
                     use_cache: bool)
                     -> Vec<TestNode> {
     let mut nodes = Vec::new();
 
     // Create the seed node.
-    nodes.push(TestNode::new(network, None, config.cloned(), true, use_cache));
+    nodes.push(TestNode::new(network, None, config.clone(), true, use_cache));
     while nodes[0].poll() > 0 {}
 
     let crust_config = mock_crust::Config::with_contacts(&[nodes[0].endpoint()]);
@@ -168,7 +153,7 @@
     for _ in 1..size {
         nodes.push(TestNode::new(network,
                                  Some(crust_config.clone()),
-                                 config.cloned(),
+                                 config.clone(),
                                  false,
                                  use_cache));
         poll::nodes(&mut nodes);
