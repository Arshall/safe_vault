--- conflicted
+++ resolved
@@ -99,15 +99,7 @@
     ;
   }
 
-<<<<<<< HEAD
   fn handle_churn(&mut self) {    
-    let dm: Vec<DataManagerAccount> = self.data_manager.retrieve_all_and_reset();
-    let mm: Vec<(NameType, MaidManagerAccount)> = self.maid_manager.retrieve_all_and_reset();
-    let pm: Vec<(NameType, PmidManagerAccount)> = self.pmid_manager.retrieve_all_and_reset();
-    // TODO Pass data to routing node as Sendable
-    //let route_node = routing_node.unwrap();
-=======
-  fn handle_churn(&mut self) {
     let dm = self.data_manager.retrieve_all_and_reset();
     let mm = self.maid_manager.retrieve_all_and_reset();
     let pm = self.pmid_manager.retrieve_all_and_reset();
@@ -115,7 +107,6 @@
     for it in dm.iter().chain(mm.iter().chain(pm.iter())) {
         // self.routing_node.put(it.0, it.1);
     }
->>>>>>> 05ff7f14
   }
 
 }
