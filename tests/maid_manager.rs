--- conflicted
+++ resolved
@@ -46,7 +46,6 @@
     let _ = client.put_idata(data);
     let event_count = poll::poll_and_resend_unacknowledged(&mut nodes, &mut client);
     trace!("Processed {} events.", event_count);
-<<<<<<< HEAD
 
     let count = nodes
         .iter()
@@ -59,17 +58,6 @@
             "mutations count {} found with {} nodes",
             count,
             node_count);
-=======
-    let count = nodes
-        .iter()
-        .filter(|node| node.get_maid_manager_put_count(client.name()).is_some())
-        .count();
-    assert_eq!(0,
-               count,
-               "put_count {} found with {} nodes",
-               count,
-               node_count);
->>>>>>> 14effc61
 }
 
 #[test]
@@ -84,17 +72,8 @@
 
     client.ensure_connected(&mut nodes);
 
-<<<<<<< HEAD
     let result = client.get_account_info_response(&mut nodes);
     assert_eq!(result, Err(ClientError::NoSuchAccount));
-=======
-    match client.put_and_verify(Data::Immutable(test_utils::random_immutable_data(1100 * 1024,
-                                                                                  &mut rng)),
-                                &mut nodes) {
-        Err(Some(error)) => assert_eq!(error, MutationError::DataTooLarge),
-        unexpected => panic!("Got unexpected response: {:?}", unexpected),
-    }
->>>>>>> 14effc61
 
     client.create_account(&mut nodes);
     let mut expected_mutations_done = 1;
@@ -151,7 +130,6 @@
         x => panic!("Unexpected response: {:?}", x),
     }
 
-<<<<<<< HEAD
     // Mutable data with too large entries
     let mut data = test_utils::gen_mutable_data(TEST_TAG,
                                                 0,
@@ -196,35 +174,6 @@
         Err(ClientError::TooManyEntries) => (),
         x => panic!("Unexpected response: {:?}", x),
     }
-=======
-    client.create_account(&mut nodes);
-    let default_account_size = 100;
-    let mut expected_data_stored = 1;
-    let mut expected_space_available = default_account_size - expected_data_stored;
-    assert_eq!(unwrap!(client.get_account_info_response(&mut nodes)),
-               (expected_data_stored, expected_space_available));
-
-    let immutable_data = ImmutableData::new(rng.gen_iter().take(1024).collect());
-    client.put(Data::Immutable(immutable_data.clone()));
-    let event_count = poll::poll_and_resend_unacknowledged(&mut nodes, &mut client);
-    trace!("Processed {} events.", event_count);
-    let count = nodes
-        .iter()
-        .filter(|node| node.get_maid_manager_put_count(client.name()).is_some())
-        .count();
-    assert_eq!(GROUP_SIZE,
-               count,
-               "client account {} found on {} nodes",
-               count,
-               node_count);
-    let mut stored_immutable = Vec::new();
-    stored_immutable.push(Data::Immutable(immutable_data));
-    mock_crust_detail::check_data(stored_immutable, &nodes);
-    expected_data_stored += 1;
-    expected_space_available = default_account_size - expected_data_stored;
-    assert_eq!(unwrap!(client.get_account_info_response(&mut nodes)),
-               (expected_data_stored, expected_space_available));
->>>>>>> 14effc61
 }
 
 
@@ -348,19 +297,10 @@
 
     for i in 0..test_utils::iterations() {
         for data in (0..4).map(|_| {
-<<<<<<< HEAD
                                    test_utils::gen_mutable_data(TEST_TAG, 10, client_key, &mut rng)
                                }) {
             let _ = client.put_mdata(data);
             mutation_count += 1;
-=======
-                                   Data::Structured(test_utils::random_structured_data(100000,
-                                                                                       &full_id,
-                                                                                       &mut rng))
-                               }) {
-            client.put(data.clone());
-            put_count += 1;
->>>>>>> 14effc61
         }
 
         trace!("Churning on {} nodes, iteration {}", nodes.len(), i);
@@ -385,33 +325,18 @@
         }
 
         trace!("Processed {} events.", event_count);
-<<<<<<< HEAD
 
         let sorted_nodes = test_node::closest_to(&nodes, client.name(), GROUP_SIZE);
         let node_count_stats: Vec<_> = sorted_nodes
             .into_iter()
             .map(|node| (node.name(), node.get_maid_manager_mutation_count(client.name())))
-=======
-        let mut sorted_maid_managers =
-            nodes
-                .iter()
-                .sorted_by(|left, right| client.name().cmp_distance(&left.name(), &right.name()));
-        sorted_maid_managers.truncate(GROUP_SIZE);
-        let node_count_stats: Vec<(XorName, Option<u64>)> = sorted_maid_managers
-            .into_iter()
-            .map(|x| (x.name(), x.get_maid_manager_put_count(client.name())))
->>>>>>> 14effc61
             .collect();
 
         for &(_, count) in &node_count_stats {
-<<<<<<< HEAD
             assert!(count == Some(mutation_count),
                     "Expected {} mutations, got: {:?}",
                     mutation_count,
                     node_count_stats);
-=======
-            assert_eq!(count, Some(put_count), "{:?}", node_count_stats);
->>>>>>> 14effc61
         }
 
         mock_crust_detail::verify_kademlia_invariant_for_all_nodes(&nodes);
@@ -478,22 +403,11 @@
         }
 
         trace!("Processed {} events.", event_count);
-<<<<<<< HEAD
 
         let sorted_nodes = test_node::closest_to(&nodes, client.name(), GROUP_SIZE);
         let node_count_stats: Vec<_> = sorted_nodes
             .into_iter()
             .map(|node| (node.name(), node.get_maid_manager_mutation_count(client.name())))
-=======
-        let mut sorted_maid_managers =
-            nodes
-                .iter()
-                .sorted_by(|left, right| client.name().cmp_distance(&left.name(), &right.name()));
-        sorted_maid_managers.truncate(GROUP_SIZE);
-        let node_count_stats: Vec<(XorName, Option<u64>)> = sorted_maid_managers
-            .into_iter()
-            .map(|x| (x.name(), x.get_maid_manager_put_count(client.name())))
->>>>>>> 14effc61
             .collect();
 
         for &(_, count) in &node_count_stats {
